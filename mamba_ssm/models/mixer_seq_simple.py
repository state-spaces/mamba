# Copyright (c) 2023, Albert Gu, Tri Dao.

import math
from functools import partial
import json
import os
import copy

from collections import namedtuple

import torch
import torch.nn as nn

from mamba_ssm.models.config_mamba import MambaConfig
from mamba_ssm.modules.mamba_simple import Mamba
from mamba_ssm.modules.mamba2 import Mamba2
from mamba_ssm.modules.mha import MHA
from mamba_ssm.modules.mlp import GatedMLP
from mamba_ssm.modules.block import Block
from mamba_ssm.utils.generation import GenerationMixin
from mamba_ssm.utils.hf import load_config_hf, load_state_dict_hf

try:
    from mamba_ssm.ops.triton.layer_norm import RMSNorm, layer_norm_fn, rms_norm_fn
except ImportError:
    RMSNorm, layer_norm_fn, rms_norm_fn = None, None, None


def create_block(
    d_model,
    d_intermediate,
    ssm_cfg=None,
    attn_layer_idx=None,
    attn_cfg=None,
    norm_epsilon=1e-5,
    rms_norm=False,
    residual_in_fp32=False,
    fused_add_norm=False,
    layer_idx=None,
    device=None,
    dtype=None,
):
    if ssm_cfg is None:
        ssm_cfg = {}
    if attn_layer_idx is None:
        attn_layer_idx = []
    if attn_cfg is None:
        attn_cfg = {}
    factory_kwargs = {"device": device, "dtype": dtype}
    if layer_idx not in attn_layer_idx:
        # Create a copy of the config to modify
        ssm_cfg = copy.deepcopy(ssm_cfg) if ssm_cfg is not None else {}
        ssm_layer = ssm_cfg.pop("layer", "Mamba1")
        if ssm_layer not in ["Mamba1", "Mamba2"]:
            raise ValueError(f"Invalid ssm_layer: {ssm_layer}, only support Mamba1 and Mamba2")
        mixer_cls = partial(
            Mamba2 if ssm_layer == "Mamba2" else Mamba,
            layer_idx=layer_idx,
            **ssm_cfg,
            **factory_kwargs
        )
    else:
        mixer_cls = partial(MHA, layer_idx=layer_idx, **attn_cfg, **factory_kwargs)
    norm_cls = partial(
        nn.LayerNorm if not rms_norm else RMSNorm, eps=norm_epsilon, **factory_kwargs
    )
    if d_intermediate == 0:
        mlp_cls = nn.Identity
    else:
        mlp_cls = partial(
            GatedMLP, hidden_features=d_intermediate, out_features=d_model, **factory_kwargs
        )
    block = Block(
        d_model,
        mixer_cls,
        mlp_cls,
        norm_cls=norm_cls,
        fused_add_norm=fused_add_norm,
        residual_in_fp32=residual_in_fp32,
    )
    block.layer_idx = layer_idx
    return block


# https://github.com/huggingface/transformers/blob/c28d04e9e252a1a099944e325685f14d242ecdcd/src/transformers/models/gpt2/modeling_gpt2.py#L454
def _init_weights(
    module,
    n_layer,
    initializer_range=0.02,  # Now only used for embedding layer.
    rescale_prenorm_residual=True,
    n_residuals_per_layer=1,  # Change to 2 if we have MLP
):
    if isinstance(module, nn.Linear):
        if module.bias is not None:
            if not getattr(module.bias, "_no_reinit", False):
                nn.init.zeros_(module.bias)
    elif isinstance(module, nn.Embedding):
        nn.init.normal_(module.weight, std=initializer_range)

    if rescale_prenorm_residual:
        # Reinitialize selected weights subject to the OpenAI GPT-2 Paper Scheme:
        #   > A modified initialization which accounts for the accumulation on the residual path with model depth. Scale
        #   > the weights of residual layers at initialization by a factor of 1/√N where N is the # of residual layers.
        #   >   -- GPT-2 :: https://openai.com/blog/better-language-models/
        #
        # Reference (Megatron-LM): https://github.com/NVIDIA/Megatron-LM/blob/main/megatron/model/gpt_model.py
        for name, p in module.named_parameters():
            if name in ["out_proj.weight", "fc2.weight"]:
                # Special Scaled Initialization --> There are 2 Layer Norms per Transformer Block
                # Following Pytorch init, except scale by 1/sqrt(2 * n_layer)
                # We need to reinit p since this code could be called multiple times
                # Having just p *= scale would repeatedly scale it down
                nn.init.kaiming_uniform_(p, a=math.sqrt(5))
                with torch.no_grad():
                    p /= math.sqrt(n_residuals_per_layer * n_layer)


class MixerModel(nn.Module):
    def __init__(
        self,
        d_model: int,
        n_layer: int,
        d_intermediate: int,
        vocab_size: int,
        ssm_cfg=None,
        attn_layer_idx=None,
        attn_cfg=None,
        norm_epsilon: float = 1e-5,
        rms_norm: bool = False,
        initializer_cfg=None,
        fused_add_norm=False,
        residual_in_fp32=False,
        device=None,
        dtype=None,
    ) -> None:
        factory_kwargs = {"device": device, "dtype": dtype}
        super().__init__()
        self.residual_in_fp32 = residual_in_fp32

        self.embedding = nn.Embedding(vocab_size, d_model, **factory_kwargs)

        # We change the order of residual and layer norm:
        # Instead of LN -> Attn / MLP -> Add, we do:
        # Add -> LN -> Attn / MLP / Mixer, returning both the residual branch (output of Add) and
        # the main branch (output of MLP / Mixer). The model definition is unchanged.
        # This is for performance reason: we can fuse add + layer_norm.
        self.fused_add_norm = fused_add_norm
        if self.fused_add_norm:
            if layer_norm_fn is None or rms_norm_fn is None:
                raise ImportError("Failed to import Triton LayerNorm / RMSNorm kernels")

        self.layers = nn.ModuleList(
            [
                create_block(
                    d_model,
                    d_intermediate=d_intermediate,
                    ssm_cfg=ssm_cfg,
                    attn_layer_idx=attn_layer_idx,
                    attn_cfg=attn_cfg,
                    norm_epsilon=norm_epsilon,
                    rms_norm=rms_norm,
                    residual_in_fp32=residual_in_fp32,
                    fused_add_norm=fused_add_norm,
                    layer_idx=i,
                    **factory_kwargs,
                )
                for i in range(n_layer)
            ]
        )

        self.norm_f = (nn.LayerNorm if not rms_norm else RMSNorm)(
            d_model, eps=norm_epsilon, **factory_kwargs
        )

        self.apply(
            partial(
                _init_weights,
                n_layer=n_layer,
                **(initializer_cfg if initializer_cfg is not None else {}),
                n_residuals_per_layer=1 if d_intermediate == 0 else 2,  # 2 if we have MLP
            )
        )

    def allocate_inference_cache(self, batch_size, max_seqlen, dtype=None, **kwargs):
        return {
            i: layer.allocate_inference_cache(batch_size, max_seqlen, dtype=dtype, **kwargs)
            for i, layer in enumerate(self.layers)
        }

<<<<<<< HEAD
    def forward(self, input_ids, cu_seqlens=None, inference_params=None):
=======
    def forward(self, input_ids, inference_params=None, **mixer_kwargs):
>>>>>>> 219f03c8
        hidden_states = self.embedding(input_ids)
        residual = None
        for layer in self.layers:
            hidden_states, residual = layer(
                hidden_states, residual, cu_seqlens=cu_seqlens, inference_params=inference_params
            )
        if not self.fused_add_norm:
            residual = (hidden_states + residual) if residual is not None else hidden_states
            hidden_states = self.norm_f(residual.to(dtype=self.norm_f.weight.dtype))
        else:
            # Set prenorm=False here since we don't need the residual
            hidden_states = layer_norm_fn(
                hidden_states,
                self.norm_f.weight,
                self.norm_f.bias,
                eps=self.norm_f.eps,
                residual=residual,
                prenorm=False,
                residual_in_fp32=self.residual_in_fp32,
                is_rms_norm=isinstance(self.norm_f, RMSNorm)
            )
        return hidden_states


class MambaLMHeadModel(nn.Module, GenerationMixin):

    def __init__(
        self,
        config: MambaConfig,
        initializer_cfg=None,
        device=None,
        dtype=None,
    ) -> None:
        self.config = config
        d_model = config.d_model
        n_layer = config.n_layer
        d_intermediate = config.d_intermediate
        vocab_size = config.vocab_size
        ssm_cfg = config.ssm_cfg
        attn_layer_idx = config.attn_layer_idx
        attn_cfg = config.attn_cfg
        rms_norm = config.rms_norm
        residual_in_fp32 = config.residual_in_fp32
        fused_add_norm = config.fused_add_norm
        pad_vocab_size_multiple = config.pad_vocab_size_multiple
        factory_kwargs = {"device": device, "dtype": dtype}

        super().__init__()
        if vocab_size % pad_vocab_size_multiple != 0:
            vocab_size += pad_vocab_size_multiple - (vocab_size % pad_vocab_size_multiple)
        self.backbone = MixerModel(
            d_model=d_model,
            n_layer=n_layer,
            d_intermediate=d_intermediate,
            vocab_size=vocab_size,
            ssm_cfg=ssm_cfg,
            attn_layer_idx=attn_layer_idx,
            attn_cfg=attn_cfg,
            rms_norm=rms_norm,
            initializer_cfg=initializer_cfg,
            fused_add_norm=fused_add_norm,
            residual_in_fp32=residual_in_fp32,
            **factory_kwargs,
        )
        self.lm_head = nn.Linear(d_model, vocab_size, bias=False, **factory_kwargs)

        # Initialize weights and apply final processing
        self.apply(
            partial(
                _init_weights,
                n_layer=n_layer,
                **(initializer_cfg if initializer_cfg is not None else {}),
            )
        )
        self.tie_weights()

    def tie_weights(self):
        if self.config.tie_embeddings:
            self.lm_head.weight = self.backbone.embedding.weight

    def allocate_inference_cache(self, batch_size, max_seqlen, dtype=None, **kwargs):
        return self.backbone.allocate_inference_cache(batch_size, max_seqlen, dtype=dtype, **kwargs)

<<<<<<< HEAD
    def forward(self, input_ids, position_ids=None, inference_params=None, num_last_tokens=0, cu_seqlens=None):
=======
    def forward(self, input_ids, position_ids=None, inference_params=None, num_last_tokens=0, **mixer_kwargs):
>>>>>>> 219f03c8
        """
        "position_ids" is just to be compatible with Transformer generation. We don't use it.
        num_last_tokens: if > 0, only return the logits for the last n tokens
        """
<<<<<<< HEAD
        hidden_states = self.backbone(input_ids, inference_params=inference_params, cu_seqlens=cu_seqlens)
=======
        hidden_states = self.backbone(input_ids, inference_params=inference_params, **mixer_kwargs)
>>>>>>> 219f03c8
        if num_last_tokens > 0:
            hidden_states = hidden_states[:, -num_last_tokens:]
        lm_logits = self.lm_head(hidden_states)
        CausalLMOutput = namedtuple("CausalLMOutput", ["logits"])
        return CausalLMOutput(logits=lm_logits)

    @classmethod
    def from_pretrained(cls, pretrained_model_name, device=None, dtype=None, **kwargs):
        config_data = load_config_hf(pretrained_model_name)
        config = MambaConfig(**config_data)
        model = cls(config, device=device, dtype=dtype, **kwargs)
        model.load_state_dict(load_state_dict_hf(pretrained_model_name, device=device, dtype=dtype))
        return model

    def save_pretrained(self, save_directory):
        """
        Minimal implementation of save_pretrained for MambaLMHeadModel.
        Save the model and its configuration file to a directory.
        """
        # Ensure save_directory exists
        os.makedirs(save_directory, exist_ok=True)

        # Save the model's state_dict
        model_path = os.path.join(save_directory, 'pytorch_model.bin')
        torch.save(self.state_dict(), model_path)

        # Save the configuration of the model
        config_path = os.path.join(save_directory, 'config.json')
        with open(config_path, 'w') as f:
            json.dump(self.config.__dict__, f, indent=4)<|MERGE_RESOLUTION|>--- conflicted
+++ resolved
@@ -187,11 +187,7 @@
             for i, layer in enumerate(self.layers)
         }
 
-<<<<<<< HEAD
-    def forward(self, input_ids, cu_seqlens=None, inference_params=None):
-=======
-    def forward(self, input_ids, inference_params=None, **mixer_kwargs):
->>>>>>> 219f03c8
+    def forward(self, input_ids, cu_seqlens=None, inference_params=None, **mixer_kwargs):
         hidden_states = self.embedding(input_ids)
         residual = None
         for layer in self.layers:
@@ -275,20 +271,12 @@
     def allocate_inference_cache(self, batch_size, max_seqlen, dtype=None, **kwargs):
         return self.backbone.allocate_inference_cache(batch_size, max_seqlen, dtype=dtype, **kwargs)
 
-<<<<<<< HEAD
-    def forward(self, input_ids, position_ids=None, inference_params=None, num_last_tokens=0, cu_seqlens=None):
-=======
-    def forward(self, input_ids, position_ids=None, inference_params=None, num_last_tokens=0, **mixer_kwargs):
->>>>>>> 219f03c8
+    def forward(self, input_ids, position_ids=None, inference_params=None, num_last_tokens=0, cu_seqlens=None, **mixer_kwargs):
         """
         "position_ids" is just to be compatible with Transformer generation. We don't use it.
         num_last_tokens: if > 0, only return the logits for the last n tokens
         """
-<<<<<<< HEAD
-        hidden_states = self.backbone(input_ids, inference_params=inference_params, cu_seqlens=cu_seqlens)
-=======
-        hidden_states = self.backbone(input_ids, inference_params=inference_params, **mixer_kwargs)
->>>>>>> 219f03c8
+        hidden_states = self.backbone(input_ids, cu_seqlens=cu_seqlens, inference_params=inference_params, **mixer_kwargs)
         if num_last_tokens > 0:
             hidden_states = hidden_states[:, -num_last_tokens:]
         lm_logits = self.lm_head(hidden_states)
