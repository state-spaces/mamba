# Copyright (c) 2023, Tri Dao, Albert Gu.

import torch
import torch.nn.functional as F
from mamba_ssm.utils.torch import custom_bwd, custom_fwd

from einops import rearrange, repeat

try:
    from causal_conv1d import causal_conv1d_fn
    from causal_conv1d.cpp_functions import causal_conv1d_fwd_function, causal_conv1d_bwd_function, causal_conv1d_update_function
except ImportError:
    causal_conv1d_fn = None
    causal_conv1d_fwd_function = None
    causal_conv1d_bwd_function = None
    causal_conv1d_update_function = None

from mamba_ssm.ops.triton.layer_norm import _layer_norm_fwd

import selective_scan_cuda


class SelectiveScanFn(torch.autograd.Function):

    @staticmethod
    def forward(ctx, u, delta, A, B, C, D=None, z=None, delta_bias=None, delta_softplus=False,
                return_last_state=False, cu_seqlens=None):
        if u.stride(-1) != 1:
            u = u.contiguous()
        if delta.stride(-1) != 1:
            delta = delta.contiguous()
        if D is not None:
            D = D.contiguous()
        if B.stride(-1) != 1:
            B = B.contiguous()
        if C.stride(-1) != 1:
            C = C.contiguous()
        if z is not None and z.stride(-1) != 1:
            z = z.contiguous()
        if B.dim() == 3:
            B = rearrange(B, "b dstate l -> b 1 dstate l")
            ctx.squeeze_B = True
        if C.dim() == 3:
            C = rearrange(C, "b dstate l -> b 1 dstate l")
            ctx.squeeze_C = True
        out, x, *rest = selective_scan_cuda.fwd(u, delta, A, B, C, D, z, delta_bias, delta_softplus, cu_seqlens)
        ctx.delta_softplus = delta_softplus
        ctx.has_z = z is not None
        last_state = x[:, :, -1, 1::2]  # (batch, dim, dstate)
        if not ctx.has_z:
            ctx.save_for_backward(u, delta, A, B, C, D, delta_bias, x, cu_seqlens)
            return out if not return_last_state else (out, last_state)
        else:
            ctx.save_for_backward(u, delta, A, B, C, D, z, delta_bias, x, out, cu_seqlens)
            out_z = rest[0]
            return out_z if not return_last_state else (out_z, last_state)

    @staticmethod
    def backward(ctx, dout, *args):
        if not ctx.has_z:
            u, delta, A, B, C, D, delta_bias, x, cu_seqlens = ctx.saved_tensors
            z = None
            out = None
        else:
            u, delta, A, B, C, D, z, delta_bias, x, out, cu_seqlens = ctx.saved_tensors
        if dout.stride(-1) != 1:
            dout = dout.contiguous()
        # The kernel supports passing in a pre-allocated dz (e.g., in case we want to fuse the
        # backward of selective_scan_cuda with the backward of chunk).
        # Here we just pass in None and dz will be allocated in the C++ code.
        du, ddelta, dA, dB, dC, dD, ddelta_bias, *rest = selective_scan_cuda.bwd(
            u, delta, A, B, C, D, z, delta_bias, dout, x, out, None, ctx.delta_softplus,
            False,  # option to recompute out_z, not used here
            cu_seqlens
        )
        dz = rest[0] if ctx.has_z else None
        dB = dB.squeeze(1) if getattr(ctx, "squeeze_B", False) else dB
        dC = dC.squeeze(1) if getattr(ctx, "squeeze_C", False) else dC
        return (du, ddelta, dA, dB, dC,
                dD if D is not None else None,
                dz,
                ddelta_bias if delta_bias is not None else None,
                None,
                None,
                None)


def rms_norm_forward(
    x,
    weight,
    bias,
    eps=1e-6,
    is_rms_norm=True,
):
    # x (b l) d
    if x.stride(-1) != 1:
        x = x.contiguous()
    weight = weight.contiguous()
    if bias is not None:
        bias = bias.contiguous()
    y = _layer_norm_fwd(
        x, weight, bias, eps, None, residual_dtype=None, is_rms_norm=is_rms_norm
    )[0]
    # y (b l) d
    return y


def selective_scan_fn(u, delta, A, B, C, D=None, z=None, delta_bias=None, delta_softplus=False,
                     return_last_state=False, cu_seqlens=None):
    """if return_last_state is True, returns (out, last_state)
    last_state has shape (batch, dim, dstate). Note that the gradient of the last state is
    not considered in the backward pass.
    """
    return SelectiveScanFn.apply(u, delta, A, B, C, D, z, delta_bias, delta_softplus, return_last_state, cu_seqlens)


def selective_scan_ref(u, delta, A, B, C, D=None, z=None, delta_bias=None, delta_softplus=False,
                      return_last_state=False, cu_seqlens=None):
    """
    u: r(B D L)
    delta: r(B D L)
    A: c(D N) or r(D N)
    B: c(D N) or r(B N L) or r(B N 2L) or r(B G N L) or (B G N L)
    C: c(D N) or r(B N L) or r(B N 2L) or r(B G N L) or (B G N L)
    D: r(D)
    z: r(B D L)
    delta_bias: r(D), fp32

    out: r(B D L)
    last_state (optional): r(B D dstate) or c(B D dstate)
    """
    dtype_in = u.dtype
    u = u.float()
    delta = delta.float()
    if delta_bias is not None:
        delta = delta + delta_bias[..., None].float()
    if delta_softplus:
        delta = F.softplus(delta)
    batch, dim, dstate = u.shape[0], A.shape[0], A.shape[1]
    is_variable_B = B.dim() >= 3
    is_variable_C = C.dim() >= 3
    if A.is_complex():
        if is_variable_B:
            B = torch.view_as_complex(rearrange(B.float(), "... (L two) -> ... L two", two=2))
        if is_variable_C:
            C = torch.view_as_complex(rearrange(C.float(), "... (L two) -> ... L two", two=2))
    else:
        B = B.float()
        C = C.float()
    x = A.new_zeros((batch, dim, dstate))
    ys = []
    deltaA = torch.exp(torch.einsum('bdl,dn->bdln', delta, A))
    if not is_variable_B:
        deltaB_u = torch.einsum('bdl,dn,bdl->bdln', delta, B, u)
    else:
        if B.dim() == 3:
            deltaB_u = torch.einsum('bdl,bnl,bdl->bdln', delta, B, u)
        else:
            B = repeat(B, "B G N L -> B (G H) N L", H=dim // B.shape[1])
            deltaB_u = torch.einsum('bdl,bdnl,bdl->bdln', delta, B, u)
    if is_variable_C and C.dim() == 4:
        C = repeat(C, "B G N L -> B (G H) N L", H=dim // C.shape[1])
    last_state = None
    for i in range(u.shape[2]):
        if cu_seqlens is not None and i in cu_seqlens[1:-1].tolist():
            x = deltaB_u[:, :, i]
        else:
            x = deltaA[:, :, i] * x + deltaB_u[:, :, i]
        if not is_variable_C:
            y = torch.einsum('bdn,dn->bd', x, C)
        else:
            if C.dim() == 3:
                y = torch.einsum('bdn,bn->bd', x, C[:, :, i])
            else:
                y = torch.einsum('bdn,bdn->bd', x, C[:, :, :, i])
        if i == u.shape[2] - 1:
            last_state = x
        if y.is_complex():
            y = y.real * 2
        ys.append(y)
    y = torch.stack(ys, dim=2) # (batch dim L)
    out = y if D is None else y + u * rearrange(D, "d -> d 1")
    if z is not None:
        out = out * F.silu(z)
    out = out.to(dtype=dtype_in)
    return out if not return_last_state else (out, last_state)


class MambaInnerFn(torch.autograd.Function):

    @staticmethod
    @custom_fwd
    def forward(ctx, xz, conv1d_weight, conv1d_bias, x_proj_weight, delta_proj_weight,
                out_proj_weight, out_proj_bias,
                A, B=None, C=None, D=None, delta_bias=None, B_proj_bias=None,
                C_proj_bias=None, delta_softplus=True, checkpoint_lvl=1, b_rms_weight=None, c_rms_weight= None, dt_rms_weight= None, b_c_dt_rms_eps=1e-6, cu_seqlens=None, seq_idx=None):
        """
             xz: (batch, dim, seqlen)
        """
        assert causal_conv1d_fwd_function is not None, "causal_conv1d_cuda is not available. Please install causal-conv1d."
        assert checkpoint_lvl in [0, 1]

        L = xz.shape[-1]
        delta_rank = delta_proj_weight.shape[1]
        d_state = A.shape[-1] * (1 if not A.is_complex() else 2)
        if torch.is_autocast_enabled():
            x_proj_weight = x_proj_weight.to(dtype=torch.get_autocast_gpu_dtype())
            delta_proj_weight = delta_proj_weight.to(dtype=torch.get_autocast_gpu_dtype())
            out_proj_weight = out_proj_weight.to(dtype=torch.get_autocast_gpu_dtype())
            out_proj_bias = (out_proj_bias.to(dtype=torch.get_autocast_gpu_dtype())
                             if out_proj_bias is not None else None)
        if xz.stride(-1) != 1:
            xz = xz.contiguous()
        conv1d_weight = rearrange(conv1d_weight, "d 1 w -> d w")
        x, z = xz.chunk(2, dim=1)
<<<<<<< HEAD
        conv1d_bias = conv1d_bias.contiguous() if conv1d_bias is not None else None 
        conv1d_out = causal_conv1d_cuda.causal_conv1d_fwd(
            x.transpose(1,2).contiguous().transpose(1,2) if cu_seqlens is not None else x, 
            conv1d_weight, 
            conv1d_bias, 
            seq_idx, 
            None, 
            None, 
            True
=======
        conv1d_bias = conv1d_bias.contiguous() if conv1d_bias is not None else None
        conv1d_out = causal_conv1d_fwd_function(
            x, conv1d_weight, conv1d_bias, None, None, None, True
>>>>>>> 74729d0f
        )
        if conv1d_out.stride(-1) != 1:
            conv1d_out = conv1d_out.contiguous()

        # We're being very careful here about the layout, to avoid extra transposes.
        # We want delta to have d as the slowest moving dimension
        # and L as the fastest moving dimension, since those are what the ssm_scan kernel expects.
        x_dbl = F.linear(rearrange(conv1d_out, 'b d l -> (b l) d'), x_proj_weight)  # (bl d)
        delta = rearrange(delta_proj_weight @ x_dbl[:, :delta_rank].t(), "d (b l) -> b d l", l = L)

        ctx.is_variable_B = B is None
        ctx.is_variable_C = C is None
        ctx.B_proj_bias_is_None = B_proj_bias is None
        ctx.C_proj_bias_is_None = C_proj_bias is None
        if B is None:  # variable B
            B = x_dbl[:, delta_rank:delta_rank + d_state]  # (bl dstate)
            if B_proj_bias is not None:
                B = B + B_proj_bias.to(dtype=B.dtype)
            if not A.is_complex():
                # B = rearrange(B, "(b l) dstate -> b dstate l", l=L).contiguous()
                B = rearrange(B, "(b l) dstate -> b 1 dstate l", l=L).contiguous()
            else:
                B = rearrange(B, "(b l) (dstate two) -> b 1 dstate (l two)", l=L, two=2).contiguous()
        else:
            if B.stride(-1) != 1:
                B = B.contiguous()
        if C is None:  # variable C
            C = x_dbl[:, -d_state:]  # (bl dstate)
            if C_proj_bias is not None:
                C = C + C_proj_bias.to(dtype=C.dtype)
            if not A.is_complex():
                # C = rearrange(C, "(b l) dstate -> b dstate l", l=L).contiguous()
                C = rearrange(C, "(b l) dstate -> b 1 dstate l", l=L).contiguous()
            else:
                C = rearrange(C, "(b l) (dstate two) -> b 1 dstate (l two)", l=L, two=2).contiguous()
        else:
            if C.stride(-1) != 1:
                C = C.contiguous()
        if D is not None:
            D = D.contiguous()
            
        if b_rms_weight is not None:
            B = rearrange(B, "b 1 dstate l -> (b l) dstate", l=L).contiguous()
            B = rms_norm_forward(B, b_rms_weight, bias=None, eps=b_c_dt_rms_eps)
            B = rearrange(B, "(b l) dstate -> b 1 dstate l", l=L).contiguous()
        if c_rms_weight is not None:
            C = rearrange(C, "b 1 dstate l -> (b l) dstate", l=L).contiguous()
            C = rms_norm_forward(C, c_rms_weight, bias=None, eps=b_c_dt_rms_eps)
            C = rearrange(C, "(b l) dstate -> b 1 dstate l", l=L).contiguous()
        if dt_rms_weight is not None:
            delta = rearrange(delta, "b d l -> (b l) d", l=L).contiguous()
            delta = rms_norm_forward(delta, dt_rms_weight, bias=None, eps=b_c_dt_rms_eps)
            delta = rearrange(delta, "(b l) d -> b d l", l=L).contiguous()
        
        out, scan_intermediates, out_z = selective_scan_cuda.fwd(
            conv1d_out, 
            delta, 
            A, 
            B, 
            C, 
            D, 
            z, 
            delta_bias, 
            delta_softplus, 
            cu_seqlens
        )
        ctx.delta_softplus = delta_softplus
        ctx.out_proj_bias_is_None = out_proj_bias is None
        ctx.checkpoint_lvl = checkpoint_lvl
        ctx.b_rms_weight = b_rms_weight
        ctx.c_rms_weight = c_rms_weight
        ctx.dt_rms_weight = dt_rms_weight
        ctx.b_c_dt_rms_eps = b_c_dt_rms_eps
        if checkpoint_lvl >= 1:  # Will recompute conv1d_out and delta in the backward pass
            conv1d_out, delta = None, None
        ctx.save_for_backward(xz, conv1d_weight, conv1d_bias, x_dbl, x_proj_weight,
                              delta_proj_weight, out_proj_weight, conv1d_out, delta,
                              A, B, C, D, delta_bias, scan_intermediates, b_rms_weight, c_rms_weight, dt_rms_weight, out, cu_seqlens, seq_idx)
        return F.linear(rearrange(out_z, "b d l -> b l d"), out_proj_weight, out_proj_bias)

    @staticmethod
    @custom_bwd
    def backward(ctx, dout):
        # dout: (batch, seqlen, dim)
        assert causal_conv1d_fwd_function is not None, "causal_conv1d_cuda is not available. Please install causal-conv1d."
        (xz, conv1d_weight, conv1d_bias, x_dbl, x_proj_weight, delta_proj_weight, out_proj_weight,
         conv1d_out, delta, A, B, C, D, delta_bias, scan_intermediates, b_rms_weight, c_rms_weight, dt_rms_weight, out, cu_seqlens, seq_idx) = ctx.saved_tensors
        L = xz.shape[-1]
        delta_rank = delta_proj_weight.shape[1]
        d_state = A.shape[-1] * (1 if not A.is_complex() else 2)
        x, z = xz.chunk(2, dim=1)
        if dout.stride(-1) != 1:
            dout = dout.contiguous()
        if ctx.checkpoint_lvl == 1:
<<<<<<< HEAD
            conv1d_out = causal_conv1d_cuda.causal_conv1d_fwd(
                x.transpose(1,2).contiguous().transpose(1,2) if cu_seqlens is not None else x, 
                conv1d_weight, 
                conv1d_bias, 
                seq_idx, 
                None, 
                None, 
                True
=======
            conv1d_out = causal_conv1d_fwd_function(
                x, conv1d_weight, conv1d_bias, None, None, None, True
>>>>>>> 74729d0f
            )
            if conv1d_out.stride(-1) != 1:
                conv1d_out = conv1d_out.contiguous()
            delta = rearrange(delta_proj_weight @ x_dbl[:, :delta_rank].t(),
                              "d (b l) -> b d l", l = L)
            if dt_rms_weight is not None:
                delta = rearrange(delta, "b d l -> (b l) d", l=L).contiguous()
                delta = rms_norm_forward(delta, ctx.dt_rms_weight, None, ctx.b_c_dt_rms_eps)
                delta = rearrange(delta, "(b l) d -> b d l", l=L).contiguous()
            if b_rms_weight is not None:
                # Recompute & RMSNorm B
                B = rearrange(B, "b 1 dstate l -> (b l) dstate", l=L).contiguous()
                B = rms_norm_forward(
                    B, ctx.b_rms_weight, None, ctx.b_c_dt_rms_eps
                )
                B = rearrange(B, "(b l) dstate -> b 1 dstate l", l=L).contiguous()
            if c_rms_weight is not None:
                # Recompute & RMSNorm C
                C = rearrange(C, "b 1 dstate l -> (b l) dstate", l=L).contiguous()
                C = rms_norm_forward(
                    C, ctx.c_rms_weight, None, ctx.b_c_dt_rms_eps
                )
                C = rearrange(C, "(b l) dstate -> b 1 dstate l", l=L).contiguous()
            
        # The kernel supports passing in a pre-allocated dz (e.g., in case we want to fuse the
        # backward of selective_scan_cuda with the backward of chunk).
        dxz = torch.empty_like(xz)  # (batch, dim, seqlen)
        dx, dz = dxz.chunk(2, dim=1)
        dout = rearrange(dout, "b l e -> e (b l)")
        dout_y = rearrange(out_proj_weight.t() @ dout, "d (b l) -> b d l", l=L)
        dconv1d_out, ddelta, dA, dB, dC, dD, ddelta_bias, dz, out_z = selective_scan_cuda.bwd(
            conv1d_out, delta, A, B, C, D, z, delta_bias, dout_y, scan_intermediates, out, dz,
            ctx.delta_softplus,
            True,  # option to recompute out_z
            cu_seqlens
        )
        dout_proj_weight = torch.einsum("eB,dB->ed", dout, rearrange(out_z, "b d l -> d (b l)"))
        dout_proj_bias = dout.sum(dim=(0, 1)) if not ctx.out_proj_bias_is_None else None
        dD = dD if D is not None else None
        dx_dbl = torch.empty_like(x_dbl)
        dB_proj_bias = None
        if ctx.is_variable_B:
            if not A.is_complex():
                dB = rearrange(dB, "b 1 dstate l -> (b l) dstate").contiguous()
            else:
                dB = rearrange(dB, "b 1 dstate (l two) -> (b l) (dstate two)", two=2).contiguous()
            dB_proj_bias = dB.sum(0) if not ctx.B_proj_bias_is_None else None
            dx_dbl[:, delta_rank:delta_rank + d_state] = dB  # (bl d)
            dB = None
        dC_proj_bias = None
        if ctx.is_variable_C:
            if not A.is_complex():
                dC = rearrange(dC, "b 1 dstate l -> (b l) dstate").contiguous()
            else:
                dC = rearrange(dC, "b 1 dstate (l two) -> (b l) (dstate two)", two=2).contiguous()
            dC_proj_bias = dC.sum(0) if not ctx.C_proj_bias_is_None else None
            dx_dbl[:, -d_state:] = dC  # (bl d)
            dC = None
        ddelta = rearrange(ddelta, "b d l -> d (b l)")
        ddelta_proj_weight = torch.einsum("dB,Br->dr", ddelta, x_dbl[:, :delta_rank])
        dx_dbl[:, :delta_rank] = torch.einsum("dB,dr->Br", ddelta, delta_proj_weight)
        dconv1d_out = rearrange(dconv1d_out, "b d l -> d (b l)")
        dx_proj_weight = torch.einsum("Br,Bd->rd", dx_dbl, rearrange(conv1d_out, "b d l -> (b l) d"))
        dconv1d_out = torch.addmm(dconv1d_out, x_proj_weight.t(), dx_dbl.t(), out=dconv1d_out)
        dconv1d_out = rearrange(dconv1d_out, "d (b l) -> b d l", b=x.shape[0], l=x.shape[-1])
        # The kernel supports passing in a pre-allocated dx (e.g., in case we want to fuse the
        # backward of conv1d with the backward of chunk).
<<<<<<< HEAD
        dx, dconv1d_weight, dconv1d_bias, *_ = causal_conv1d_cuda.causal_conv1d_bwd(
            x.transpose(1,2).contiguous().transpose(1,2) if cu_seqlens is not None else x, 
            conv1d_weight, 
            conv1d_bias, 
            dconv1d_out, 
            seq_idx, 
            None, 
            None, 
            dx.transpose(1,2).contiguous().transpose(1,2) if cu_seqlens is not None else dx, 
            False, 
            True
=======
        dx, dconv1d_weight, dconv1d_bias, *_ = causal_conv1d_bwd_function(
            x, conv1d_weight, conv1d_bias, dconv1d_out, None, None, None, dx, False, True
>>>>>>> 74729d0f
        )
        dconv1d_bias = dconv1d_bias if conv1d_bias is not None else None
        dconv1d_weight = rearrange(dconv1d_weight, "d w -> d 1 w")
        return (torch.cat((dx, dz), dim=1) if cu_seqlens is not None else dxz, dconv1d_weight, dconv1d_bias, dx_proj_weight, ddelta_proj_weight,
                dout_proj_weight, dout_proj_bias,
                dA, dB, dC, dD,
                ddelta_bias if delta_bias is not None else None,
                # 6-None are delta_softplus, checkpoint_lvl, b_rms_weight, c_rms_weight, dt_rms_weight, b_c_dt_rms_eps
                dB_proj_bias, dC_proj_bias, None, None, None, None, None, None, None, None)


def mamba_inner_fn(
    xz, conv1d_weight, conv1d_bias, x_proj_weight, delta_proj_weight,
    out_proj_weight, out_proj_bias,
    A, B=None, C=None, D=None, delta_bias=None, B_proj_bias=None,
    C_proj_bias=None, delta_softplus=True, checkpoint_lvl=1, b_rms_weight= None, c_rms_weight= None, dt_rms_weight= None, b_c_dt_rms_eps=1e-6, cu_seqlens=None, seq_idx=None
):
    return MambaInnerFn.apply(xz, conv1d_weight, conv1d_bias, x_proj_weight, delta_proj_weight,
                              out_proj_weight, out_proj_bias,
                              A, B, C, D, delta_bias, B_proj_bias, C_proj_bias, delta_softplus, checkpoint_lvl, b_rms_weight, c_rms_weight, dt_rms_weight, b_c_dt_rms_eps, cu_seqlens, seq_idx)


def mamba_inner_ref(
    xz, conv1d_weight, conv1d_bias, x_proj_weight, delta_proj_weight,
    out_proj_weight, out_proj_bias,
    A, B=None, C=None, D=None, delta_bias=None, B_proj_bias=None,
    C_proj_bias=None, delta_softplus=True, cu_seqlens=None, seq_idx=None,
):
    assert causal_conv1d_fn is not None, "causal_conv1d_fn is not available. Please install causal-conv1d."
    L = xz.shape[-1]
    delta_rank = delta_proj_weight.shape[1]
    d_state = A.shape[-1] * (1 if not A.is_complex() else 2)
    x, z = xz.chunk(2, dim=1)

    x = causal_conv1d_fn(
        x.transpose(1,2).contiguous().transpose(1,2) if cu_seqlens is not None else x, 
        rearrange(conv1d_weight, "d 1 w -> d w"), 
        conv1d_bias, 
        seq_idx=seq_idx, 
        activation="silu"
    )

    # We're being very careful here about the layout, to avoid extra transposes.
    # We want delta to have d as the slowest moving dimension
    # and L as the fastest moving dimension, since those are what the ssm_scan kernel expects.
    x_dbl = F.linear(rearrange(x, 'b d l -> (b l) d'), x_proj_weight)  # (bl d)
    delta = delta_proj_weight @ x_dbl[:, :delta_rank].t()
    delta = rearrange(delta, "d (b l) -> b d l", l=L)
    if B is None:  # variable B
        B = x_dbl[:, delta_rank:delta_rank + d_state]  # (bl d)
        if B_proj_bias is not None:
            B = B + B_proj_bias.to(dtype=B.dtype)
        if not A.is_complex():
            B = rearrange(B, "(b l) dstate -> b dstate l", l=L).contiguous()
        else:
            B = rearrange(B, "(b l) (dstate two) -> b dstate (l two)", l=L, two=2).contiguous()
    if C is None:  # variable B
        C = x_dbl[:, -d_state:]  # (bl d)
        if C_proj_bias is not None:
            C = C + C_proj_bias.to(dtype=C.dtype)
        if not A.is_complex():
            C = rearrange(C, "(b l) dstate -> b dstate l", l=L).contiguous()
        else:
            C = rearrange(C, "(b l) (dstate two) -> b dstate (l two)", l=L, two=2).contiguous()
    y = selective_scan_fn(x, delta, A, B, C, D, z=z, delta_bias=delta_bias, delta_softplus=True, cu_seqlens=cu_seqlens)
    return F.linear(rearrange(y, "b d l -> b l d"), out_proj_weight, out_proj_bias)<|MERGE_RESOLUTION|>--- conflicted
+++ resolved
@@ -213,9 +213,8 @@
             xz = xz.contiguous()
         conv1d_weight = rearrange(conv1d_weight, "d 1 w -> d w")
         x, z = xz.chunk(2, dim=1)
-<<<<<<< HEAD
         conv1d_bias = conv1d_bias.contiguous() if conv1d_bias is not None else None 
-        conv1d_out = causal_conv1d_cuda.causal_conv1d_fwd(
+        conv1d_out = causal_conv1d_fwd_function(
             x.transpose(1,2).contiguous().transpose(1,2) if cu_seqlens is not None else x, 
             conv1d_weight, 
             conv1d_bias, 
@@ -223,11 +222,6 @@
             None, 
             None, 
             True
-=======
-        conv1d_bias = conv1d_bias.contiguous() if conv1d_bias is not None else None
-        conv1d_out = causal_conv1d_fwd_function(
-            x, conv1d_weight, conv1d_bias, None, None, None, True
->>>>>>> 74729d0f
         )
         if conv1d_out.stride(-1) != 1:
             conv1d_out = conv1d_out.contiguous()
@@ -322,8 +316,7 @@
         if dout.stride(-1) != 1:
             dout = dout.contiguous()
         if ctx.checkpoint_lvl == 1:
-<<<<<<< HEAD
-            conv1d_out = causal_conv1d_cuda.causal_conv1d_fwd(
+            conv1d_out = causal_conv1d_fwd_function(
                 x.transpose(1,2).contiguous().transpose(1,2) if cu_seqlens is not None else x, 
                 conv1d_weight, 
                 conv1d_bias, 
@@ -331,10 +324,6 @@
                 None, 
                 None, 
                 True
-=======
-            conv1d_out = causal_conv1d_fwd_function(
-                x, conv1d_weight, conv1d_bias, None, None, None, True
->>>>>>> 74729d0f
             )
             if conv1d_out.stride(-1) != 1:
                 conv1d_out = conv1d_out.contiguous()
@@ -402,8 +391,7 @@
         dconv1d_out = rearrange(dconv1d_out, "d (b l) -> b d l", b=x.shape[0], l=x.shape[-1])
         # The kernel supports passing in a pre-allocated dx (e.g., in case we want to fuse the
         # backward of conv1d with the backward of chunk).
-<<<<<<< HEAD
-        dx, dconv1d_weight, dconv1d_bias, *_ = causal_conv1d_cuda.causal_conv1d_bwd(
+        dx, dconv1d_weight, dconv1d_bias, *_ = causal_conv1d_bwd_function(
             x.transpose(1,2).contiguous().transpose(1,2) if cu_seqlens is not None else x, 
             conv1d_weight, 
             conv1d_bias, 
@@ -414,10 +402,6 @@
             dx.transpose(1,2).contiguous().transpose(1,2) if cu_seqlens is not None else dx, 
             False, 
             True
-=======
-        dx, dconv1d_weight, dconv1d_bias, *_ = causal_conv1d_bwd_function(
-            x, conv1d_weight, conv1d_bias, dconv1d_out, None, None, None, dx, False, True
->>>>>>> 74729d0f
         )
         dconv1d_bias = dconv1d_bias if conv1d_bias is not None else None
         dconv1d_weight = rearrange(dconv1d_weight, "d w -> d 1 w")
